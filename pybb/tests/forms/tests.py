from django.db.models.loading import cache
cache._populate()

from django.contrib.contenttypes.models import ContentType
from django.contrib.auth.models import Permission

from pybb.forms import (ModerationForm, SearchUserForm, ForumForm, TopicMoveForm,
                        TopicMergeForm, get_topic_merge_formset, PostsMoveNewTopicForm,
                        PostsMoveExistingTopicForm, TopicDeleteForm, get_topic_delete_formset)
from pybb.models import Forum, Topic, Post, TopicRedirection
from pybb.proxies import UserObjectPermission
from pybb import defaults
from pybb.tests.base import TestCase


class FormsTest(TestCase):
    def setUp(self):
        self.permissions = []

        self.content_type = ContentType.objects.get_for_model(Forum)

        self.codenames = [label for label in defaults.PYBB_FORUM_PERMISSIONS]

        self.permissions.extend(Permission.objects.filter(codename__in=self.codenames,
                                                          content_type=self.content_type))

    def test_moderation_form_with_obj(self):
        data = dict((codename, 1) for codename in self.codenames)

        form = ModerationForm(permissions=self.permissions, data=data)

        self.failUnless(form.is_valid())

        form.save(self.user, self.forum)

        self.assertTrue(self.user.has_perms(self.codenames, self.forum))

    def test_moderation_form_with_existing_permissions_and_with_obj(self):
        for permission in self.permissions:
            UserObjectPermission.objects.assign_perm(user=self.user, permission=permission, obj=self.forum)

        form = ModerationForm(permissions=self.permissions, user=self.user, obj=self.forum)

        for permission in self.permissions:
            self.assertEqual(form.fields[permission.codename].initial, 1)

    def test_moderation_form_without_obj(self):
        data = dict((codename, 1) for codename in defaults.PYBB_USER_PERMISSIONS)

        permissions = Permission.objects.filter(codename__in=data.keys())

        form = ModerationForm(permissions=permissions, data=data)

        self.failUnless(form.is_valid())

        form.save(self.user)

        self.assertTrue(self.user.has_perms(['pybb.' + value for value in data.keys()]))

    def test_moderation_form_with_existing_permissions_and_without_obj(self):
        data = dict((codename, 1) for codename in defaults.PYBB_USER_PERMISSIONS)

        permissions = Permission.objects.filter(codename__in=data.keys())

        for permission in permissions:
            self.user.user_permissions.add(permission)

        form = ModerationForm(permissions=permissions, data=data, user=self.user)

        for permission in permissions:
            self.assertEqual(form.fields[permission.codename].initial, 1)

    def test_search_user_form(self):
        data = {
            'username': self.user.username
        }

        form = SearchUserForm(data=data)

        self.failUnless(form.is_valid())

    def test_forum_form(self):
        self.forum

        data = {
            'name': 'test',
            'position': 1
        }

        form = ForumForm(data=data)

        self.failUnless(form.is_valid())

        data = {
            'name': 'foo',
            'position': 1
        }

        form = ForumForm(data=data)

        self.failUnless(not form.is_valid())
        self.failUnless('name' in form.errors)
        self.failUnless(form.errors['name'][0] == ForumForm.error_messages['duplicate'])

    def test_topic_merge_form(self):
        topic = Topic.objects.create(name='merged_topic', forum=self.forum, user=self.superuser)

        post = Post(topic=topic, user=self.superuser, body='merged post')
        post.save()

        form = TopicMergeForm(topic=topic, data={
            'topic': topic.pk
        })

        self.assertFalse(form.is_valid())
        self.assertIn('topic', form.errors)

        form = TopicMergeForm(topic=topic, data={
            'topic': self.topic.pk
        })

        self.assertTrue(form.is_valid())

        new_topic = form.save()

        topic = Topic.objects.get(pk=topic.pk)

        self.assertTrue(topic.redirect)

        self.assertEqual(new_topic.redirections.count(), 1)
        self.assertEqual(Post.objects.get(pk=post.pk).topic, self.topic)
        self.assertEqual(topic.posts.count(), 0)

    def test_topic_merge_formset(self):
        topic = Topic.objects.create(name='merged_topic', forum=self.forum, user=self.superuser)

        post = Post(topic=topic, user=self.superuser, body='merged post')
        post.save()

        topics = [topic]

        FormSet = get_topic_merge_formset(topics=topics)

        formset = FormSet()

        for i in range(len(topics)):
            self.assertEqual(formset.forms[i].topic, topics[i])

        formset = FormSet(data={
            'form-TOTAL_FORMS': 1,
            'form-INITIAL_FORMS': 0,
            'form-0-topic': self.topic.pk
        })

        self.assertTrue(formset.is_valid())

        for form in formset:
            new_topic = form.save()

        topic = Topic.objects.get(pk=topic.pk)

        self.assertTrue(topic.redirect)

        self.assertEqual(new_topic.redirections.count(), 1)
        self.assertEqual(Post.objects.get(pk=post.pk).topic, self.topic)
        self.assertEqual(topic.posts.count(), 0)

    def test_topic_move_form_errors(self):
        forum = Forum.objects.create(name='temporary forum')

        topic = Topic.objects.create(name='move_topic', forum=forum, user=self.superuser)

        post = Post(topic=topic, user=self.superuser, body='move post')
        post.save()

        form = TopicMoveForm(topic=topic, data={
            'name': topic.name,
            'forum': forum.pk,
            'redirection_type': TopicRedirection.TYPE_PERMANENT_REDIRECT
        })

        self.assertFalse(form.is_valid())
        self.assertIn('name', form.errors)

        Topic.objects.create(name='move_topic', forum=self.forum, user=self.superuser)

        form = TopicMoveForm(topic=topic, data={
            'forum': self.forum.pk,
            'redirection_type': TopicRedirection.TYPE_PERMANENT_REDIRECT
        })

        self.assertFalse(form.is_valid())
        self.assertIn('name', form.errors)

        form = TopicMoveForm(topic=topic, data={
            'forum': self.forum.pk,
            'redirection_type': TopicRedirection.TYPE_EXPIRING_REDIRECT
        })

        self.assertFalse(form.is_valid())
        self.assertIn('expired', form.errors)

    def test_topic_move_form_with_new_name(self):
        forum = Forum.objects.create(name='temporary forum')

        topic = Topic.objects.create(name='move_topic', forum=forum, user=self.superuser)

        post = Post(topic=topic, user=self.superuser, body='move post')
        post.save()

        name = 'new name for temporary topic'

        form = TopicMoveForm(topic=topic, data={
            'name': name,
            'forum': forum.pk,
            'redirection_type': TopicRedirection.TYPE_PERMANENT_REDIRECT
        })

        self.assertTrue(form.is_valid())

        new_topic = form.save()

        topic = Topic.objects.get(pk=topic.pk)

        self.assertTrue(topic.redirect)

        self.failUnless(new_topic.slug is not None)
        self.assertEqual(new_topic.redirections.count(), 1)
        self.assertEqual(Post.objects.get(pk=post.pk).topic, new_topic)
        self.assertEqual(topic.posts.count(), 0)

    def test_topic_move_form_with_new_forum(self):
        forum = Forum.objects.create(name='temporary forum')

        topic = Topic.objects.create(name='move_topic', forum=forum, user=self.superuser)

        post = Post(topic=topic, user=self.superuser, body='move post')
        post.save()

        name = 'new name for temporary topic'

        form = TopicMoveForm(topic=topic, data={
            'name': name,
            'forum': self.forum.pk,
            'redirection_type': TopicRedirection.TYPE_PERMANENT_REDIRECT
        })

        self.assertTrue(form.is_valid())

        new_topic = form.save()

        topic = Topic.objects.get(pk=topic.pk)

        self.assertTrue(topic.redirect)

        self.failUnless(new_topic.slug is not None)
        self.assertEqual(new_topic.redirections.count(), 1)
        self.assertEqual(Post.objects.get(pk=post.pk).topic, new_topic)
        self.assertEqual(topic.posts.count(), 0)

    def test_posts_move_new_topic_form(self):
        forum = Forum.objects.create(name='temporary forum')

        topic = Topic.objects.create(name='move_topic', forum=forum, user=self.superuser)

        post = Post(topic=topic, user=self.superuser, body='move post')
        post.save()

        posts = Post.objects.filter(id__in=[self.post.pk, post.pk])

        form = PostsMoveNewTopicForm(posts=posts, user=self.superuser, data={
            'name': 'New topic name',
            'forum': self.forum.pk,
        })

        self.assertTrue(form.is_valid())

        new_topic = form.save()

        self.assertEqual(new_topic.posts.count(), 2)

    def test_posts_move_existing_topic_form(self):
        self.post

        forum = Forum.objects.create(name='temporary forum')

        topic = Topic.objects.create(name='move_topic', forum=forum, user=self.superuser)

        post = Post(topic=topic, user=self.superuser, body='move post')
        post.save()

        posts = Post.objects.filter(id__in=[post.pk])

        form = PostsMoveExistingTopicForm(posts=posts, data={
            'topic': self.topic.pk,
        })

        self.assertTrue(form.is_valid())

        form.save()

        self.assertEqual(self.topic.posts.count(), 2)

<<<<<<< HEAD
    def test_topics_delete_form(self):
        topic1 = Topic.objects.create(name='Topic 1', forum=self.forum, user=self.superuser)
        topic2 = Topic.objects.create(name='Topic 2', forum=self.forum, user=self.superuser)

        post1 = Post(topic=topic1, user=self.superuser, body='post on topic1')
        post1.save()

        post2 = Post(topic=topic2, user=self.superuser, body='post on topic2')
        post2.save()

        topics = Topic.objects.filter(pk__in=[topic1.pk, topic2.pk])

        form = TopicsDeleteForm(topics=topics, data={
            'topics': [topic1.pk, topic2.pk],
=======
    def test_topic_delete_form(self):
        form = TopicDeleteForm(topic=self.topic, data={
            'topic': self.topic.pk,
            'confirm': True
>>>>>>> 96b7c709
        })

        self.assertTrue(form.is_valid())

        form.save()

<<<<<<< HEAD
        topic1 = Topic.objects.get(pk=topic1.pk)
        topic2 = Topic.objects.get(pk=topic2.pk)
        post1 = Post.objects.get(pk=post1.pk)
        post2 = Post.objects.get(pk=post2.pk)

        self.assertTrue(topic1.deleted)
        self.assertTrue(topic2.deleted)
        self.assertTrue(post1.deleted)
        self.assertTrue(post2.deleted)
=======
        self.assertTrue(self.topic.deleted)
>>>>>>> 96b7c709

    def test_topic_delete_formset(self):
        topic2 = Topic.objects.create(name='Topic 2', forum=self.forum, user=self.superuser)

        post2 = Post(topic=topic2, user=self.superuser, body='post on topic2')
        post2.save()

        topics = Topic.objects.filter(pk__in=[topic1.pk, topic2.pk])

        FormSet = get_topic_delete_formset(topics=topics)

        formset = FormSet(data={
            'form-TOTAL_FORMS': 2,
            'form-INITIAL_FORMS': 0,
            'form-0-topic': self.topic.pk,
            'form-0-confirm': True,
            'form-1-topic': topic2.pk,
            'form-1-confirm': True,
        })

        self.assertTrue(formset.is_valid())

        for form in formset:
            topic = form.save()

<<<<<<< HEAD
        topic1 = Topic.objects.get(pk=topic1.pk)
        topic2 = Topic.objects.get(pk=topic2.pk)
        post1 = Post.objects.get(pk=post1.pk)
        post2 = Post.objects.get(pk=post2.pk)

        self.assertTrue(topic1.delete)
        self.assertTrue(topic2.delete)
        self.assertTrue(post1.deleted)
        self.assertTrue(post2.deleted)
=======
            self.assertTrue(topic.deleted)
>>>>>>> 96b7c709
<|MERGE_RESOLUTION|>--- conflicted
+++ resolved
@@ -301,46 +301,17 @@
 
         self.assertEqual(self.topic.posts.count(), 2)
 
-<<<<<<< HEAD
-    def test_topics_delete_form(self):
-        topic1 = Topic.objects.create(name='Topic 1', forum=self.forum, user=self.superuser)
-        topic2 = Topic.objects.create(name='Topic 2', forum=self.forum, user=self.superuser)
-
-        post1 = Post(topic=topic1, user=self.superuser, body='post on topic1')
-        post1.save()
-
-        post2 = Post(topic=topic2, user=self.superuser, body='post on topic2')
-        post2.save()
-
-        topics = Topic.objects.filter(pk__in=[topic1.pk, topic2.pk])
-
-        form = TopicsDeleteForm(topics=topics, data={
-            'topics': [topic1.pk, topic2.pk],
-=======
     def test_topic_delete_form(self):
         form = TopicDeleteForm(topic=self.topic, data={
             'topic': self.topic.pk,
             'confirm': True
->>>>>>> 96b7c709
         })
 
         self.assertTrue(form.is_valid())
 
         form.save()
 
-<<<<<<< HEAD
-        topic1 = Topic.objects.get(pk=topic1.pk)
-        topic2 = Topic.objects.get(pk=topic2.pk)
-        post1 = Post.objects.get(pk=post1.pk)
-        post2 = Post.objects.get(pk=post2.pk)
-
-        self.assertTrue(topic1.deleted)
-        self.assertTrue(topic2.deleted)
-        self.assertTrue(post1.deleted)
-        self.assertTrue(post2.deleted)
-=======
         self.assertTrue(self.topic.deleted)
->>>>>>> 96b7c709
 
     def test_topic_delete_formset(self):
         topic2 = Topic.objects.create(name='Topic 2', forum=self.forum, user=self.superuser)
@@ -348,7 +319,7 @@
         post2 = Post(topic=topic2, user=self.superuser, body='post on topic2')
         post2.save()
 
-        topics = Topic.objects.filter(pk__in=[topic1.pk, topic2.pk])
+        topics = Topic.objects.filter(pk__in=[self.topic.pk, topic2.pk])
 
         FormSet = get_topic_delete_formset(topics=topics)
 
@@ -366,16 +337,4 @@
         for form in formset:
             topic = form.save()
 
-<<<<<<< HEAD
-        topic1 = Topic.objects.get(pk=topic1.pk)
-        topic2 = Topic.objects.get(pk=topic2.pk)
-        post1 = Post.objects.get(pk=post1.pk)
-        post2 = Post.objects.get(pk=post2.pk)
-
-        self.assertTrue(topic1.delete)
-        self.assertTrue(topic2.delete)
-        self.assertTrue(post1.deleted)
-        self.assertTrue(post2.deleted)
-=======
-            self.assertTrue(topic.deleted)
->>>>>>> 96b7c709
+            self.assertTrue(topic.deleted)